
release_major = 1
<<<<<<< HEAD
release_minor = 10
release_patch = 2
=======
release_minor = 99
release_patch = 1
>>>>>>> 2877bbc0

release_vc_rev = None
release_so_abi_rev = 0

release_datestamp = 0<|MERGE_RESOLUTION|>--- conflicted
+++ resolved
@@ -1,12 +1,7 @@
 
 release_major = 1
-<<<<<<< HEAD
-release_minor = 10
+release_minor = 99
 release_patch = 2
-=======
-release_minor = 99
-release_patch = 1
->>>>>>> 2877bbc0
 
 release_vc_rev = None
 release_so_abi_rev = 0
