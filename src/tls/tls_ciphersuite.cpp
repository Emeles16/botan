/*
* TLS Cipher Suites
* (C) 2004-2010,2012 Jack Lloyd
*
* Released under the terms of the Botan license
*/

#include <botan/tls_ciphersuite.h>
#include <botan/tls_magic.h>
#include <botan/parsing.h>
#include <sstream>
#include <stdexcept>

namespace Botan {

namespace TLS {

/**
* Convert an SSL/TLS ciphersuite to algorithm fields
*/
Ciphersuite Ciphersuite::by_id(u16bit suite)
   {
   switch(static_cast<Ciphersuite_Code>(suite))
      {
      // RSA ciphersuites

      case TLS_RSA_WITH_AES_128_CBC_SHA:
         return Ciphersuite("RSA", "RSA", "SHA-1", "AES-128", 16);

      case TLS_RSA_WITH_AES_256_CBC_SHA:
         return Ciphersuite("RSA", "RSA", "SHA-1", "AES-256", 32);

      case TLS_RSA_WITH_AES_128_CBC_SHA256:
         return Ciphersuite("RSA", "RSA", "SHA-256", "AES-128", 16);

      case TLS_RSA_WITH_AES_256_CBC_SHA256:
         return Ciphersuite("RSA", "RSA", "SHA-256", "AES-256", 32);

      case TLS_RSA_WITH_3DES_EDE_CBC_SHA:
         return Ciphersuite("RSA", "RSA", "SHA-1", "3DES", 24);

      case TLS_RSA_WITH_RC4_128_SHA:
         return Ciphersuite("RSA", "RSA", "SHA-1", "ARC4", 16);

      case TLS_RSA_WITH_RC4_128_MD5:
         return Ciphersuite("RSA", "RSA", "MD5", "ARC4", 16);

      case TLS_RSA_WITH_CAMELLIA_128_CBC_SHA:
         return Ciphersuite("RSA", "RSA", "SHA-1", "Camellia", 16);

      case TLS_RSA_WITH_CAMELLIA_256_CBC_SHA:
         return Ciphersuite("RSA", "RSA", "SHA-1", "Camellia", 32);

      case TLS_RSA_WITH_SEED_CBC_SHA:
         return Ciphersuite("RSA", "RSA", "SHA-1", "SEED", 16);

#if defined(BOTAN_HAS_IDEA)
      case TLS_RSA_WITH_IDEA_CBC_SHA:
         return Ciphersuite("RSA", "RSA", "SHA-1", "IDEA", 16);
#endif

      // DH/DSS ciphersuites

      case TLS_DHE_DSS_WITH_AES_128_CBC_SHA:
         return Ciphersuite("DSA", "DH", "SHA-1", "AES-128", 16);

      case TLS_DHE_DSS_WITH_AES_256_CBC_SHA:
         return Ciphersuite("DSA", "DH", "SHA-1", "AES-256", 32);

      case TLS_DHE_DSS_WITH_AES_128_CBC_SHA256:
         return Ciphersuite("DSA", "DH", "SHA-256", "AES-128", 16);

      case TLS_DHE_DSS_WITH_AES_256_CBC_SHA256:
         return Ciphersuite("DSA", "DH", "SHA-256", "AES-256", 32);

      case TLS_DHE_DSS_WITH_3DES_EDE_CBC_SHA:
         return Ciphersuite("DSA", "DH", "SHA-1", "3DES", 24);

      case TLS_DHE_DSS_WITH_RC4_128_SHA:
         return Ciphersuite("DSA", "DH", "SHA-1", "ARC4", 16);

      case TLS_DHE_DSS_WITH_CAMELLIA_128_CBC_SHA:
         return Ciphersuite("DSA", "DH", "SHA-1", "Camellia", 16);

      case TLS_DHE_DSS_WITH_CAMELLIA_256_CBC_SHA:
         return Ciphersuite("DSA", "DH", "SHA-1", "Camellia", 32);

      case TLS_DHE_DSS_WITH_SEED_CBC_SHA:
         return Ciphersuite("DSA", "DH", "SHA-1", "SEED", 16);

      // DH/RSA ciphersuites

      case TLS_DHE_RSA_WITH_AES_128_CBC_SHA:
         return Ciphersuite("RSA", "DH", "SHA-1", "AES-128", 16);

      case TLS_DHE_RSA_WITH_AES_256_CBC_SHA:
         return Ciphersuite("RSA", "DH", "SHA-1", "AES-256", 32);

      case TLS_DHE_RSA_WITH_AES_128_CBC_SHA256:
         return Ciphersuite("RSA", "DH", "SHA-256", "AES-128", 16);

      case TLS_DHE_RSA_WITH_AES_256_CBC_SHA256:
         return Ciphersuite("RSA", "DH", "SHA-256", "AES-256", 32);

      case TLS_DHE_RSA_WITH_3DES_EDE_CBC_SHA:
         return Ciphersuite("RSA", "DH", "SHA-1", "3DES", 24);

      case TLS_DHE_RSA_WITH_CAMELLIA_128_CBC_SHA:
         return Ciphersuite("RSA", "DH", "SHA-1", "Camellia", 16);

      case TLS_DHE_RSA_WITH_CAMELLIA_256_CBC_SHA:
         return Ciphersuite("RSA", "DH", "SHA-1", "Camellia", 32);

      case TLS_DHE_RSA_WITH_SEED_CBC_SHA:
         return Ciphersuite("RSA", "DH", "SHA-1", "SEED", 16);

      // ECDH/RSA ciphersuites
      case TLS_ECDHE_RSA_WITH_AES_128_CBC_SHA:
         return Ciphersuite("RSA", "ECDH", "SHA-1", "AES-128", 16);

      case TLS_ECDHE_RSA_WITH_AES_256_CBC_SHA:
         return Ciphersuite("RSA", "ECDH", "SHA-1", "AES-256", 32);

      case TLS_ECDHE_RSA_WITH_AES_128_CBC_SHA256:
         return Ciphersuite("RSA", "ECDH", "SHA-256", "AES-128", 16);

      case TLS_ECDHE_RSA_WITH_AES_256_CBC_SHA384:
         return Ciphersuite("RSA", "ECDH", "SHA-384", "AES-256", 32);

      case TLS_ECDHE_RSA_WITH_3DES_EDE_CBC_SHA:
         return Ciphersuite("RSA", "ECDH", "SHA-1", "3DES", 24);

      case TLS_ECDHE_RSA_WITH_RC4_128_SHA:
         return Ciphersuite("RSA", "ECDH", "SHA-1", "ARC4", 16);

      // ECDH/ECDSA ciphersuites

      case TLS_ECDHE_ECDSA_WITH_AES_128_CBC_SHA:
         return Ciphersuite("ECDSA", "ECDH", "SHA-1", "AES-128", 16);

      case TLS_ECDHE_ECDSA_WITH_AES_256_CBC_SHA:
         return Ciphersuite("ECDSA", "ECDH", "SHA-1", "AES-256", 32);

      case TLS_ECDHE_ECDSA_WITH_AES_128_CBC_SHA256:
         return Ciphersuite("ECDSA", "ECDH", "SHA-256", "AES-128", 16);

      case TLS_ECDHE_ECDSA_WITH_AES_256_CBC_SHA384:
         return Ciphersuite("ECDSA", "ECDH", "SHA-384", "AES-256", 32);

      case TLS_ECDHE_ECDSA_WITH_RC4_128_SHA:
         return Ciphersuite("ECDSA", "ECDH", "SHA-1", "ARC4", 16);

      case TLS_ECDHE_ECDSA_WITH_3DES_EDE_CBC_SHA:
         return Ciphersuite("ECDSA", "ECDH", "SHA-1", "3DES", 24);

      // PSK ciphersuites

      case TLS_PSK_WITH_RC4_128_SHA:
         return Ciphersuite("", "PSK", "SHA-1", "ARC4", 16);

      case TLS_PSK_WITH_3DES_EDE_CBC_SHA:
         return Ciphersuite("", "PSK", "SHA-1", "3DES", 24);

      case TLS_PSK_WITH_AES_128_CBC_SHA:
         return Ciphersuite("", "PSK", "SHA-1", "AES-128", 16);

      case TLS_PSK_WITH_AES_128_CBC_SHA256:
         return Ciphersuite("", "PSK", "SHA-256", "AES-128", 16);

      case TLS_PSK_WITH_AES_256_CBC_SHA:
         return Ciphersuite("", "PSK", "SHA-1", "AES-256", 32);

      case TLS_PSK_WITH_AES_256_CBC_SHA384:
         return Ciphersuite("", "PSK", "SHA-384", "AES-256", 32);

      // PSK+DH ciphersuites

      case TLS_DHE_PSK_WITH_RC4_128_SHA:
         return Ciphersuite("", "DHE_PSK", "SHA-1", "ARC4", 16);

      case TLS_DHE_PSK_WITH_3DES_EDE_CBC_SHA:
         return Ciphersuite("", "DHE_PSK", "SHA-1", "3DES", 24);

      case TLS_DHE_PSK_WITH_AES_128_CBC_SHA:
         return Ciphersuite("", "DHE_PSK", "SHA-1", "AES-128", 16);

      case TLS_DHE_PSK_WITH_AES_128_CBC_SHA256:
         return Ciphersuite("", "DHE_PSK", "SHA-256", "AES-128", 16);

      case TLS_DHE_PSK_WITH_AES_256_CBC_SHA:
         return Ciphersuite("", "DHE_PSK", "SHA-1", "AES-256", 32);

      case TLS_DHE_PSK_WITH_AES_256_CBC_SHA384:
         return Ciphersuite("", "DHE_PSK", "SHA-384", "AES-256", 32);

      // PSK+ECDH ciphersuites

      case TLS_ECDHE_PSK_WITH_RC4_128_SHA:
         return Ciphersuite("", "ECDHE_PSK", "SHA-1", "ARC4", 16);

      case TLS_ECDHE_PSK_WITH_3DES_EDE_CBC_SHA:
         return Ciphersuite("", "ECDHE_PSK", "SHA-1", "3DES", 24);

      case TLS_ECDHE_PSK_WITH_AES_128_CBC_SHA:
         return Ciphersuite("", "ECDHE_PSK", "SHA-1", "AES-128", 16);

      case TLS_ECDHE_PSK_WITH_AES_128_CBC_SHA256:
         return Ciphersuite("", "ECDHE_PSK", "SHA-256", "AES-128", 16);

      case TLS_ECDHE_PSK_WITH_AES_256_CBC_SHA:
         return Ciphersuite("", "ECDHE_PSK", "SHA-1", "AES-256", 32);

      case TLS_ECDHE_PSK_WITH_AES_256_CBC_SHA384:
         return Ciphersuite("", "ECDHE_PSK", "SHA-384", "AES-256", 32);

      // SRP ciphersuites

      case TLS_SRP_SHA_WITH_AES_128_CBC_SHA:
         return Ciphersuite("", "SRP", "SHA-1", "AES-128", 16);

      case TLS_SRP_SHA_WITH_AES_256_CBC_SHA:
         return Ciphersuite("", "SRP", "SHA-1", "AES-256", 32);

      case TLS_SRP_SHA_WITH_3DES_EDE_CBC_SHA:
         return Ciphersuite("", "SRP", "SHA-1", "3DES", 24);

      // SRP/RSA ciphersuites

      case TLS_SRP_SHA_RSA_WITH_AES_128_CBC_SHA:
         return Ciphersuite("RSA", "SRP", "SHA-1", "AES-128", 16);

      case TLS_SRP_SHA_RSA_WITH_AES_256_CBC_SHA:
         return Ciphersuite("RSA", "SRP", "SHA-1", "AES-256", 32);

      case TLS_SRP_SHA_RSA_WITH_3DES_EDE_CBC_SHA:
         return Ciphersuite("RSA", "SRP", "SHA-1", "3DES", 24);

      // SRP/DSA ciphersuites

      case TLS_SRP_SHA_DSS_WITH_AES_128_CBC_SHA:
         return Ciphersuite("DSA", "SRP", "SHA-1", "AES-128", 16);

      case TLS_SRP_SHA_DSS_WITH_AES_256_CBC_SHA:
         return Ciphersuite("DSA", "SRP", "SHA-1", "AES-256", 32);

      case TLS_SRP_SHA_DSS_WITH_3DES_EDE_CBC_SHA:
         return Ciphersuite("DSA", "SRP", "SHA-1", "3DES", 24);

      // Signaling ciphersuite values

      case TLS_EMPTY_RENEGOTIATION_INFO_SCSV:
         return Ciphersuite();
      }

   return Ciphersuite(); // some unknown ciphersuite
   }

Ciphersuite Ciphersuite::by_name(const std::string& name)
   {
   for(size_t i = 0; i != 65536; ++i)
      {
      Ciphersuite suite = Ciphersuite::by_id(i);

      if(!suite.valid())
         continue; // not a ciphersuite we know, skip

      if(suite.to_string() == name)
         return suite;
      }

   return Ciphersuite(); // some unknown ciphersuite
   }

std::string Ciphersuite::to_string() const
   {
   if(m_cipher_keylen == 0)
      throw std::runtime_error("Ciphersuite::to_string - no value set");

   std::ostringstream out;

   out << "TLS_";

   if(kex_algo() != "RSA")
      {
      if(kex_algo() == "DH")
         out << "DHE";
      else if(kex_algo() == "ECDH")
         out << "ECDHE";
      else if(kex_algo() == "SRP")
         out << "SRP_SHA";
      else
         out << kex_algo();

      out << '_';
      }

   if(sig_algo() == "DSA")
      out << "DSS_";
   else if(sig_algo() != "")
      out << sig_algo() << '_';

   out << "WITH_";

   if(cipher_algo() == "ARC4")
      {
      out << "RC4_128_";
      }
   else
      {
      if(cipher_algo() == "3DES")
         out << "3DES_EDE";
<<<<<<< HEAD
      if(cipher_algo() == "Camellia")
         out << "CAMELLIA_" << std::to_string(8*cipher_keylen());
=======
      else if(cipher_algo() == "Camellia")
         out << "CAMELLIA_" << Botan::to_string(8*cipher_keylen());
>>>>>>> 4c12fa5d
      else
         out << replace_char(cipher_algo(), '-', '_');

      out << "_CBC_";
      }

   if(mac_algo() == "SHA-1")
      out << "SHA";
   else if(mac_algo() == "SHA-256")
      out << "SHA256";
   else if(mac_algo() == "SHA-384")
      out << "SHA384";
   else
      out << mac_algo();

   return out.str();
   }

Ciphersuite::Ciphersuite(const std::string& sig_algo,
                         const std::string& kex_algo,
                         const std::string& mac_algo,
                         const std::string& cipher_algo,
                         size_t cipher_algo_keylen) :
   m_sig_algo(sig_algo),
   m_kex_algo(kex_algo),
   m_mac_algo(mac_algo),
   m_cipher_algo(cipher_algo),
   m_cipher_keylen(cipher_algo_keylen)
   {
   }

}

}<|MERGE_RESOLUTION|>--- conflicted
+++ resolved
@@ -309,13 +309,8 @@
       {
       if(cipher_algo() == "3DES")
          out << "3DES_EDE";
-<<<<<<< HEAD
-      if(cipher_algo() == "Camellia")
+      else if(cipher_algo() == "Camellia")
          out << "CAMELLIA_" << std::to_string(8*cipher_keylen());
-=======
-      else if(cipher_algo() == "Camellia")
-         out << "CAMELLIA_" << Botan::to_string(8*cipher_keylen());
->>>>>>> 4c12fa5d
       else
          out << replace_char(cipher_algo(), '-', '_');
 
