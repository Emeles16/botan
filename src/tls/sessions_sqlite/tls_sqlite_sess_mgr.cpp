/*
* SQLite TLS Session Manager
* (C) 2012 Jack Lloyd
*
* Released under the terms of the Botan license
*/

#include <botan/tls_sqlite_sess_mgr.h>
#include <botan/internal/assert.h>
#include <botan/lookup.h>
#include <botan/hex.h>
#include <botan/loadstor.h>
#include <memory>
#include <chrono>

#include <sqlite3.h>

namespace Botan {

namespace TLS {

namespace {

class sqlite3_statement
   {
   public:
      sqlite3_statement(sqlite3* db, const std::string& base_sql)
         {
         int rc = sqlite3_prepare_v2(db, base_sql.c_str(), -1, &m_stmt, 0);

         if(rc != SQLITE_OK)
            throw std::runtime_error("sqlite3_prepare failed " + base_sql +
                                     ", code " + std::to_string(rc));
         }

      void bind(int column, const std::string& val)
         {
         int rc = sqlite3_bind_text(m_stmt, column, val.c_str(), -1, SQLITE_TRANSIENT);
         if(rc != SQLITE_OK)
            throw std::runtime_error("sqlite3_bind_text failed, code " + std::to_string(rc));
         }

      void bind(int column, int val)
         {
         int rc = sqlite3_bind_int(m_stmt, column, val);
         if(rc != SQLITE_OK)
            throw std::runtime_error("sqlite3_bind_int failed, code " + std::to_string(rc));
         }

      void bind(int column, const MemoryRegion<byte>& val)
         {
         int rc = sqlite3_bind_blob(m_stmt, column, &val[0], val.size(), SQLITE_TRANSIENT);
         if(rc != SQLITE_OK)
            throw std::runtime_error("sqlite3_bind_text failed, code " + std::to_string(rc));
         }

      std::pair<const byte*, size_t> get_blob(int column)
         {
         BOTAN_ASSERT(sqlite3_column_type(m_stmt, 0) == SQLITE_BLOB,
                      "Return value is a blob");

         const void* session_blob = sqlite3_column_blob(m_stmt, column);
         const int session_blob_size = sqlite3_column_bytes(m_stmt, column);

         BOTAN_ASSERT(session_blob_size >= 0, "Blob size is non-negative");

         return std::make_pair(static_cast<const byte*>(session_blob),
                               static_cast<size_t>(session_blob_size));
         }

      size_t get_size_t(int column)
         {
         BOTAN_ASSERT(sqlite3_column_type(m_stmt, column) == SQLITE_INTEGER,
                      "Return count is an integer");

         const int sessions_int = sqlite3_column_int(m_stmt, column);

         BOTAN_ASSERT(sessions_int >= 0, "Expected size_t is non-negative");

         return static_cast<size_t>(sessions_int);
         }

      void spin()
         {
         while(sqlite3_step(m_stmt) == SQLITE_ROW)
            {}
         }

      int step()
         {
         return sqlite3_step(m_stmt);
         }

      sqlite3_stmt* stmt() { return m_stmt; }

      ~sqlite3_statement() { sqlite3_finalize(m_stmt); }
   private:
      sqlite3_stmt* m_stmt;
   };

size_t row_count(sqlite3* db, const std::string& table_name)
   {
   sqlite3_statement stmt(db, "select count(*) from " + table_name);

   if(stmt.step() == SQLITE_ROW)
      return stmt.get_size_t(0);
   else
      throw std::runtime_error("Querying size of table " + table_name + " failed");
   }

void create_table(sqlite3* db, const char* table_schema)
   {
   char* errmsg = 0;
   int rc = sqlite3_exec(db, table_schema, 0, 0, &errmsg);

   if(rc != SQLITE_OK)
      {
      const std::string err_msg = errmsg;
      sqlite3_free(errmsg);
      sqlite3_close(db);
      throw std::runtime_error("sqlite3_exec for table failed - " + err_msg);
      }
   }


SymmetricKey derive_key(const std::string& passphrase,
                        const byte salt[],
                        size_t salt_len,
                        size_t iterations,
                        size_t& check_val)
   {
   std::auto_ptr<PBKDF> pbkdf(get_pbkdf("PBKDF2(SHA-512)"));

   SecureVector<byte> x = pbkdf->derive_key(32 + 3,
                                            passphrase,
                                            salt, salt_len,
                                            iterations).bits_of();

   check_val = make_u32bit(0, x[0], x[1], x[2]);
   return SymmetricKey(&x[3], x.size() - 3);
   }

}

Session_Manager_SQLite::Session_Manager_SQLite(const std::string& passphrase,
                                               RandomNumberGenerator& rng,
                                               const std::string& db_filename,
                                               size_t max_sessions,
<<<<<<< HEAD
                                               std::chrono::seconds session_lifetime) :
=======
                                               u32bit session_lifetime) :
>>>>>>> f14a9fde
   m_rng(rng),
   m_max_sessions(max_sessions),
   m_session_lifetime(session_lifetime)
   {
   int rc = sqlite3_open(db_filename.c_str(), &m_db);

   if(rc)
      {
      const std::string err_msg = sqlite3_errmsg(m_db);
      sqlite3_close(m_db);
      throw std::runtime_error("sqlite3_open failed - " + err_msg);
      }

   create_table(m_db,
                "create table if not exists tls_sessions "
                "("
                "session_id TEXT PRIMARY KEY, "
                "session_start INTEGER, "
                "hostname TEXT, "
                "hostport INTEGER, "
                "session BLOB"
                ")");

   create_table(m_db,
                "create table if not exists tls_sessions_metadata "
                "("
                "passphrase_salt BLOB, "
                "passphrase_iterations INTEGER, "
                "passphrase_check INTEGER "
                ")");

   const size_t salts = row_count(m_db, "tls_sessions_metadata");

   if(salts == 1)
      {
      // existing db
      sqlite3_statement stmt(m_db, "select * from tls_sessions_metadata");

      int rc = stmt.step();
      if(rc == SQLITE_ROW)
         {
         std::pair<const byte*, size_t> salt = stmt.get_blob(0);
         const size_t iterations = stmt.get_size_t(1);
         const size_t check_val_db = stmt.get_size_t(2);

         size_t check_val_created;
         m_session_key = derive_key(passphrase,
                                    salt.first,
                                    salt.second,
                                    iterations,
                                    check_val_created);

         if(check_val_created != check_val_db)
            throw std::runtime_error("Session database password not valid");
         }
      }
   else
      {
      // maybe just zap the salts + sessions tables in this case?
      if(salts != 0)
         throw std::runtime_error("Seemingly corrupted database, multiple salts found");

      // new database case

      MemoryVector<byte> salt = rng.random_vec(16);
      const size_t iterations = 64 * 1024;
      size_t check_val = 0;

      m_session_key = derive_key(passphrase, &salt[0], salt.size(),
                                 iterations, check_val);

      sqlite3_statement stmt(m_db, "insert into tls_sessions_metadata"
                                   " values(?1, ?2, ?3)");

      stmt.bind(1, salt);
      stmt.bind(2, iterations);
      stmt.bind(3, check_val);

      stmt.spin();
      }
   }

Session_Manager_SQLite::~Session_Manager_SQLite()
   {
   sqlite3_close(m_db);
   }

bool Session_Manager_SQLite::load_from_session_id(const MemoryRegion<byte>& session_id,
                                                  Session& session)
   {
   sqlite3_statement stmt(m_db, "select session from tls_sessions where session_id = ?1");

   stmt.bind(1, hex_encode(session_id));

   int rc = stmt.step();

   while(rc == SQLITE_ROW)
      {
      std::pair<const byte*, size_t> blob = stmt.get_blob(0);

      try
         {
         session = Session::decrypt(blob.first, blob.second, m_session_key);
         return true;
         }
      catch(...)
         {
         }

      rc = stmt.step();
      }

   return false;
   }

bool Session_Manager_SQLite::load_from_host_info(const std::string& hostname,
                                                 u16bit port,
                                                 Session& session)
   {
   sqlite3_statement stmt(m_db, "select session from tls_sessions"
                                " where hostname = ?1 and hostport = ?2"
                                " order by session_start desc");

   stmt.bind(1, hostname);
   stmt.bind(2, port);

   int rc = stmt.step();

   while(rc == SQLITE_ROW)
      {
      std::pair<const byte*, size_t> blob = stmt.get_blob(0);

      try
         {
         session = Session::decrypt(blob.first, blob.second, m_session_key);
         return true;
         }
      catch(...)
         {
         }

      rc = stmt.step();
      }

   return false;
   }

void Session_Manager_SQLite::remove_entry(const MemoryRegion<byte>& session_id)
   {
   sqlite3_statement stmt(m_db, "delete from tls_sessions where session_id = ?1");

   stmt.bind(1, hex_encode(session_id));

   stmt.spin();
   }

void Session_Manager_SQLite::save(const Session& session)
   {
   sqlite3_statement stmt(m_db, "insert or replace into tls_sessions"
                                " values(?1, ?2, ?3, ?4, ?5)");

   stmt.bind(1, hex_encode(session.session_id()));
   stmt.bind(2, std::chrono::system_clock::to_time_t(session.start_time()));
   stmt.bind(3, session.sni_hostname());
   stmt.bind(4, 0);
   stmt.bind(5, session.encrypt(m_session_key, m_rng));

   stmt.spin();

   prune_session_cache();
   }

void Session_Manager_SQLite::prune_session_cache()
   {
   sqlite3_statement remove_expired(m_db, "delete from tls_sessions where session_start <= ?1");

   remove_expired.bind(1, std::chrono::system_clock::to_time_t(
                          std::chrono::system_clock::now() - m_session_lifetime));

   remove_expired.spin();

   const size_t sessions = row_count(m_db, "tls_sessions");

   if(sessions > m_max_sessions)
      {
      sqlite3_statement remove_some(m_db, "delete from tls_sessions where session_id in "
                                          "(select session_id from tls_sessions limit ?1)");

      remove_some.bind(1, sessions - m_max_sessions);
      remove_some.spin();
      }
   }

}

}<|MERGE_RESOLUTION|>--- conflicted
+++ resolved
@@ -9,9 +9,9 @@
 #include <botan/internal/assert.h>
 #include <botan/lookup.h>
 #include <botan/hex.h>
+#include <botan/time.h>
 #include <botan/loadstor.h>
 #include <memory>
-#include <chrono>
 
 #include <sqlite3.h>
 
@@ -52,6 +52,38 @@
          int rc = sqlite3_bind_blob(m_stmt, column, &val[0], val.size(), SQLITE_TRANSIENT);
          if(rc != SQLITE_OK)
             throw std::runtime_error("sqlite3_bind_text failed, code " + std::to_string(rc));
+         }
+
+      std::pair<const byte*, size_t> get_blob(int column)
+         {
+         BOTAN_ASSERT(sqlite3_column_type(m_stmt, 0) == SQLITE_BLOB,
+                      "Return value is a blob");
+
+         const void* session_blob = sqlite3_column_blob(m_stmt, column);
+         const int session_blob_size = sqlite3_column_bytes(m_stmt, column);
+
+         BOTAN_ASSERT(session_blob_size >= 0, "Blob size is non-negative");
+
+         return std::make_pair(static_cast<const byte*>(session_blob),
+                               static_cast<size_t>(session_blob_size));
+         }
+
+      size_t get_size_t(int column)
+         {
+         BOTAN_ASSERT(sqlite3_column_type(m_stmt, column) == SQLITE_INTEGER,
+                      "Return count is an integer");
+
+         const int sessions_int = sqlite3_column_int(m_stmt, column);
+
+         BOTAN_ASSERT(sessions_int >= 0, "Expected size_t is non-negative");
+
+         return static_cast<size_t>(sessions_int);
+         }
+
+      void spin()
+         {
+         while(sqlite3_step(m_stmt) == SQLITE_ROW)
+            {}
          }
 
       std::pair<const byte*, size_t> get_blob(int column)
@@ -146,11 +178,7 @@
                                                RandomNumberGenerator& rng,
                                                const std::string& db_filename,
                                                size_t max_sessions,
-<<<<<<< HEAD
-                                               std::chrono::seconds session_lifetime) :
-=======
                                                u32bit session_lifetime) :
->>>>>>> f14a9fde
    m_rng(rng),
    m_max_sessions(max_sessions),
    m_session_lifetime(session_lifetime)
@@ -313,7 +341,7 @@
                                 " values(?1, ?2, ?3, ?4, ?5)");
 
    stmt.bind(1, hex_encode(session.session_id()));
-   stmt.bind(2, std::chrono::system_clock::to_time_t(session.start_time()));
+   stmt.bind(2, session.start_time());
    stmt.bind(3, session.sni_hostname());
    stmt.bind(4, 0);
    stmt.bind(5, session.encrypt(m_session_key, m_rng));
@@ -327,8 +355,7 @@
    {
    sqlite3_statement remove_expired(m_db, "delete from tls_sessions where session_start <= ?1");
 
-   remove_expired.bind(1, std::chrono::system_clock::to_time_t(
-                          std::chrono::system_clock::now() - m_session_lifetime));
+   remove_expired.bind(1, system_time() - m_session_lifetime);
 
    remove_expired.spin();
 
