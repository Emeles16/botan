--- conflicted
+++ resolved
@@ -13,7 +13,7 @@
 namespace Botan {
 
 // construct the point at infinity or a random point
-PointGFp::PointGFp(const CurveGFp& curve) :
+nPointGFp::PointGFp(const CurveGFp& curve) :
    mC(curve),
    mX(curve.get_p(), 0),
    mY(curve.get_p(), 1),
@@ -39,66 +39,6 @@
    mY(y),
    mZ(curve.get_p(),1)
    {
-<<<<<<< HEAD
-   mC = other.get_curve();
-   mX = other.get_jac_proj_x();
-   mY = other.get_jac_proj_y();
-   mZ = other.get_jac_proj_z();
-   mZpow2 = GFpElement(other.mZpow2);
-   mZpow3 = GFpElement(other.mZpow3);
-   mAZpow4 = GFpElement(other.mAZpow4);
-   mZpow2_set = other.mZpow2_set;
-   mZpow3_set = other.mZpow3_set;
-   mAZpow4_set = other.mAZpow4_set;
-   set_shrd_mod(mC.get_ptr_mod());
-   return *this;
-   }
-
-const PointGFp& PointGFp::assign_within_same_curve(PointGFp const& other)
-   {
-   mX = other.get_jac_proj_x();
-   mY = other.get_jac_proj_y();
-   mZ = other.get_jac_proj_z();
-   mZpow2_set = false;
-   mZpow3_set = false;
-   mAZpow4_set = false;
-   // the rest stays!
-   return *this;
-   }
-
-void PointGFp::set_shrd_mod(std::shared_ptr<GFpModulus> p_mod)
-   {
-   mX.set_shrd_mod(p_mod);
-   mY.set_shrd_mod(p_mod);
-   mZ.set_shrd_mod(p_mod);
-   mZpow2.set_shrd_mod(p_mod);
-   mZpow3.set_shrd_mod(p_mod);
-   mAZpow4.set_shrd_mod(p_mod);
-   }
-
-void PointGFp::ensure_worksp() const
-   {
-   if (mp_worksp_gfp_el.get() != 0)
-      {
-      if ((*mp_worksp_gfp_el).size() == GFPEL_WKSP_SIZE)
-         {
-         return;
-         }
-      else
-         {
-         throw Invalid_State("encountered incorrect size for PointGFp´s GFpElement workspace");
-         }
-      }
-
-   mp_worksp_gfp_el = std::shared_ptr<std::vector<GFpElement> >(new std::vector<GFpElement>);
-   mp_worksp_gfp_el->reserve(9);
-   for (u32bit i=0; i<GFPEL_WKSP_SIZE; i++)
-      {
-      mp_worksp_gfp_el->push_back(GFpElement(1,0));
-
-      }
-=======
->>>>>>> f849aab3
    }
 
 // arithmetic operators
@@ -215,12 +155,7 @@
    // use montgomery mult. in this operation
    this->turn_on_sp_red_mul();
 
-<<<<<<< HEAD
-   std::shared_ptr<PointGFp> H(new PointGFp(this->mC));
-   std::shared_ptr<PointGFp> tmp; // used for AADA
-=======
    PointGFp H(mC);
->>>>>>> f849aab3
 
    PointGFp P(*this);
    BigInt m(scalar);
@@ -298,59 +233,6 @@
       *this = H.get_z_to_one();
    else
       *this = H;
-<<<<<<< HEAD
-      }
-   return *this;
-   }
-
-inline std::shared_ptr<PointGFp> PointGFp::mult_loop(int l,
-                                                          const BigInt& m,
-                                                          std::shared_ptr<PointGFp> H,
-                                                          std::shared_ptr<PointGFp> tmp,
-                                                          const PointGFp& P)
-   {
-   //assert(l >= (int)m.bits()- 1);
-   tmp = H;
-   std::shared_ptr<PointGFp> to_add(new PointGFp(P)); // we just need some point
-   // so that we can use op=
-   // inside the loop
-   for (int i=l; i >=0; i--)
-      {
-      H->mult2_in_place();
-
-#ifndef CM_AADA
-
-      if (m.get_bit(i))
-         {
-         *H += P;
-         }
-#else // (CM_AADA is in)
-
-      if (H.get() == to_add.get())
-         {
-         to_add = tmp; // otherwise all pointers might point to the same object
-         // and we always need two objects to be able to switch around
-         }
-      to_add->assign_within_same_curve(*H);
-      tmp = H;
-      *tmp += P; // tmp already points to H
-
-      if (m.get_bit(i))
-         {
-         H = tmp; // NOTE: assign the pointer, not the value!
-         // (so that the operation is fast and thus as difficult
-         // to detect as possible)
-         }
-      else
-         {
-         H = to_add; // NOTE: this is necessary, because the assignment
-         // "*tmp = ..." already changed what H pointed to
-
-
-         }
-#endif // CM_AADA
-=======
->>>>>>> f849aab3
 
    return *this;
    }
